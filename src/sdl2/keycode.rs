--- conflicted
+++ resolved
@@ -1,9 +1,5 @@
 use std::hash::{self, Hash};
-<<<<<<< HEAD
-use std::num::{FromPrimitive, ToPrimitive};
-=======
-use std::num::{ToPrimitive};
->>>>>>> 934cad71
+use std::num::ToPrimitive;
 
 #[derive(PartialEq, Eq, FromPrimitive, Show, Copy)]
 pub enum KeyCode {
